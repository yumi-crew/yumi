cmake_minimum_required(VERSION 3.5)
project(yumi_test)


if(NOT CMAKE_CXX_STANDARD)
  set(CMAKE_CXX_STANDARD 17)
endif()

if(CMAKE_COMPILER_IS_GNUCXX OR CMAKE_CXX_COMPILER_ID MATCHES "Clang")
  add_compile_options(-Wall -Wextra -Wpedantic)
endif()


find_package(ament_cmake REQUIRED)
find_package(rclcpp REQUIRED)
find_package(sensor_msgs REQUIRED)
find_package(angles REQUIRED)
find_package(rws_clients REQUIRED)
find_package(ros2_control_interfaces REQUIRED)
find_package(sg_control_interfaces REQUIRED)
find_package(yumi_robot_manager_interfaces REQUIRED)
find_package(kdl_wrapper REQUIRED)
find_package(urdf REQUIRED)
find_package(orocos_kdl REQUIRED)
find_package(moveit2_demo_yumi REQUIRED)
find_package(Boost REQUIRED COMPONENTS system)


# find_package(pose_estimation REQUIRED)
# find_package(object_pose_estimator REQUIRED)
# find_package(pose_estimation_interface REQUIRED)
# find_package(zivid_interfaces REQUIRED)


# Sine wave 
add_executable(sine_wave src/sine_wave.cpp)
target_include_directories(sine_wave PRIVATE include)
ament_target_dependencies(sine_wave 
                          rclcpp                            
                          sensor_msgs
                          angles                             
                          ros2_control_interfaces
                          sg_control_interfaces
                          yumi_robot_manager_interfaces
                          rws_clients  
)
# Sine wave inf 
add_executable(sine_wave_inf src/sine_wave_inf.cpp)
target_include_directories(sine_wave_inf PRIVATE include)
ament_target_dependencies(sine_wave_inf 
                          rclcpp                            
                          sensor_msgs
                          angles                             
                          ros2_control_interfaces
                          sg_control_interfaces
                          yumi_robot_manager_interfaces
                          rws_clients   
)
# Step
add_executable(step src/step.cpp)
target_include_directories(step PRIVATE include)
ament_target_dependencies(step 
                          rclcpp                            
                          sensor_msgs
                          angles                             
                          ros2_control_interfaces
                          sg_control_interfaces
                          yumi_robot_manager_interfaces
                          rws_clients  
)
# Demo                           
add_executable(demo src/demo.cpp)
target_include_directories(demo PRIVATE include)
ament_target_dependencies(demo 
                          rclcpp                            
                          sensor_msgs
                          angles                             
                          ros2_control_interfaces 
                          sg_control_interfaces
                          yumi_robot_manager_interfaces
                          rws_clients 
)
# demo_kdl_ik                         
add_executable(demo_kdl_ik src/demo_kdl_ik.cpp)
target_include_directories(demo_kdl_ik PRIVATE include)
ament_target_dependencies(demo_kdl_ik 
                          rclcpp                            
                          sensor_msgs
                          angles                             
                          ros2_control_interfaces 
                          sg_control_interfaces
                          yumi_robot_manager_interfaces
                          rws_clients
                          kdl_wrapper 
                          urdf
                          orocos_kdl
)
# demo_moveit2                         
add_executable(demo_moveit2 src/demo_moveit2.cpp)
target_include_directories(demo_moveit2 PRIVATE include)
ament_target_dependencies(demo_moveit2 
                          rclcpp                           
                          rws_clients
                          moveit2_demo_yumi
                          Boost                                      
)
# graph_bringup                            
add_executable(graph_bringup src/graph_bringup.cpp)
target_include_directories(graph_bringup PRIVATE include)
ament_target_dependencies(graph_bringup 
                          rclcpp                            
                          sensor_msgs
                          angles                             
                          ros2_control_interfaces 
                          sg_control_interfaces
                          yumi_robot_manager_interfaces
                          rws_clients 
)

# demo_go_to_chessboard                      
<<<<<<< HEAD
# add_executable(demo_go_to_chessboard src/demo_go_to_chessboard.cpp)
# target_include_directories(demo_go_to_chessboard PRIVATE include)          
# ament_target_dependencies(demo_go_to_chessboard 
#                           rclcpp                            
#                           sensor_msgs
#                           angles                             
#                           ros2_control_interfaces 
#                           sg_control_interfaces
#                           yumi_robot_manager_interfaces
#                           rws_clients
#                           kdl_test 
#                           urdf
#                           orocos_kdl
#                           pose_estimation_interface
#                           zivid_interfaces
#                           object_pose_estimator
#                           pose_estimation
# )
=======
add_executable(demo_go_to_chessboard src/demo_go_to_chessboard.cpp)
target_include_directories(demo_go_to_chessboard PRIVATE include)          
ament_target_dependencies(demo_go_to_chessboard 
                          rclcpp                            
                          sensor_msgs
                          angles                             
                          ros2_control_interfaces 
                          sg_control_interfaces
                          yumi_robot_manager_interfaces
                          rws_clients
                          kdl_wrapper 
                          urdf
                          orocos_kdl
                          pose_estimation_interface
                          zivid_interfaces
                          object_pose_estimator
                          pose_estimation
)
>>>>>>> 87705801


install(DIRECTORY include/ DESTINATION include)

install(TARGETS 
  sine_wave
  sine_wave_inf
  step
  demo
  demo_kdl_ik
  graph_bringup
  demo_moveit2
  # demo_go_to_chessboard
  DESTINATION lib/${PROJECT_NAME}
)

install(DIRECTORY launch
        DESTINATION share/${PROJECT_NAME})


ament_package()<|MERGE_RESOLUTION|>--- conflicted
+++ resolved
@@ -118,26 +118,6 @@
 )
 
 # demo_go_to_chessboard                      
-<<<<<<< HEAD
-# add_executable(demo_go_to_chessboard src/demo_go_to_chessboard.cpp)
-# target_include_directories(demo_go_to_chessboard PRIVATE include)          
-# ament_target_dependencies(demo_go_to_chessboard 
-#                           rclcpp                            
-#                           sensor_msgs
-#                           angles                             
-#                           ros2_control_interfaces 
-#                           sg_control_interfaces
-#                           yumi_robot_manager_interfaces
-#                           rws_clients
-#                           kdl_test 
-#                           urdf
-#                           orocos_kdl
-#                           pose_estimation_interface
-#                           zivid_interfaces
-#                           object_pose_estimator
-#                           pose_estimation
-# )
-=======
 add_executable(demo_go_to_chessboard src/demo_go_to_chessboard.cpp)
 target_include_directories(demo_go_to_chessboard PRIVATE include)          
 ament_target_dependencies(demo_go_to_chessboard 
@@ -156,7 +136,6 @@
                           object_pose_estimator
                           pose_estimation
 )
->>>>>>> 87705801
 
 
 install(DIRECTORY include/ DESTINATION include)
