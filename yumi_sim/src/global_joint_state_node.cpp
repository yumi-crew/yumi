--- conflicted
+++ resolved
@@ -12,15 +12,10 @@
 #include <sg_control_interfaces/action/grip.hpp>
 #include <angles/angles.h>
 
-<<<<<<< HEAD
 std::array<double, 8> recieved_joint_pos_l{0, 0, 0, 0, 0, 0, 0, 0.02};
 std::array<double, 8> recieved_joint_pos_r{0, 0, 0, 0, 0, 0, 0, 0.02};
 std::array<double, 8> recieved_joint_vel_l{0, 0, 0, 0, 0, 0, 0, 0};
 std::array<double, 8> recieved_joint_vel_r{0, 0, 0, 0, 0, 0, 0, 0};
-=======
-std::array<double, 8> recieved_joint_state_l{0, 0, 0, 0, 0, 0, 0, 0};
-std::array<double, 8> recieved_joint_state_r{0, 0, 0, 0, 0, 0, 0, 0};
->>>>>>> f5c3cf97
 
 void signal_callback_handler(int signum)
 {
